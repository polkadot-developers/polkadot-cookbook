//! CLI wrapper for Polkadot Cookbook Core library
//!
//! This is a thin wrapper around the polkadot-cookbook-core library that provides
//! a command-line interface for creating and managing Polkadot Cookbook tutorials.

use anyhow::Result;
<<<<<<< HEAD
use clap::{Parser, Subcommand};
use colored::*;
use polkadot_cookbook_core::{
    config::ProjectConfig,
    version::{load_global_versions, resolve_tutorial_versions, VersionSource},
    Scaffold,
};
use std::path::{Path, PathBuf};
=======
use clap::Parser;
use cliclack::{clear_screen, confirm, input, intro, note, outro, outro_cancel, spinner};
use polkadot_cookbook_core::{config::ProjectConfig, Scaffold};
use std::path::PathBuf;
>>>>>>> a92c0fa9

#[derive(Parser)]
#[command(name = "polkadot-cookbook")]
#[command(about = "Polkadot Cookbook CLI - Create and manage tutorials", long_about = None)]
#[command(version)]
struct Cli {
<<<<<<< HEAD
    #[command(subcommand)]
    command: Commands,
}

#[derive(Subcommand)]
enum Commands {
    /// Create a new tutorial
    Create {
        /// Tutorial slug (e.g., "my-tutorial")
        #[arg(value_name = "SLUG")]
        slug: String,

        /// Skip npm install
        #[arg(long, default_value = "false")]
        skip_install: bool,

        /// Skip git branch creation
        #[arg(long, default_value = "false")]
        no_git: bool,
    },
    /// Manage and view dependency versions
    Versions {
        /// Tutorial slug to resolve versions for (omit for global versions only)
        #[arg(value_name = "SLUG")]
        tutorial_slug: Option<String>,
=======
    /// Tutorial slug (e.g., "my-tutorial"). If not provided, will prompt interactively.
    #[arg(value_name = "SLUG")]
    slug: Option<String>,
>>>>>>> a92c0fa9

        /// Output format for CI/automation (key=value pairs)
        #[arg(long, default_value = "false")]
        ci: bool,

<<<<<<< HEAD
        /// Show version sources (global vs tutorial override)
        #[arg(long, default_value = "false")]
        show_source: bool,

        /// Validate versions.yml syntax and warn about unknown keys
        #[arg(long, default_value = "false")]
        validate: bool,
    },
=======
    /// Skip git branch creation
    #[arg(long, default_value = "false")]
    no_git: bool,

    /// Non-interactive mode (use defaults, require slug argument)
    #[arg(long, default_value = "false")]
    non_interactive: bool,
>>>>>>> a92c0fa9
}

#[tokio::main]
async fn main() -> Result<()> {
    // Initialize tracing
    tracing_subscriber::fmt()
        .with_env_filter(
            std::env::var("RUST_LOG").unwrap_or_else(|_| "polkadot_cookbook_core=info".to_string()),
        )
        .init();

    let cli = Cli::parse();

<<<<<<< HEAD
    match cli.command {
        Commands::Create {
            slug,
            skip_install,
            no_git,
        } => {
            handle_create(slug, skip_install, no_git).await?;
        }
        Commands::Versions {
            tutorial_slug,
            ci,
            show_source,
            validate,
        } => {
            handle_versions(tutorial_slug, ci, show_source, validate).await?;
        }
    }

    Ok(())
}

async fn handle_create(slug: String, skip_install: bool, no_git: bool) -> Result<()> {
    println!(
        "\n{}\n",
        "🚀 Polkadot Cookbook - Tutorial Creator".blue().bold()
    );

    // Validate slug using core library
    if let Err(e) = polkadot_cookbook_core::config::validate_slug(&slug) {
        eprintln!("{}", "❌ Invalid tutorial slug format!".red());
        eprintln!("{}", format!("Error: {}", e).red());
        eprintln!(
            "{}",
            "ℹ️  Slug must be lowercase, with words separated by dashes.".cyan()
        );
        eprintln!(
            "{}",
            "ℹ️  Examples: \"my-tutorial\", \"add-nft-pallet\", \"zero-to-hero\"".cyan()
        );
        std::process::exit(1);
=======
    // Non-interactive mode: require slug argument
    if cli.non_interactive {
        let slug = cli
            .slug
            .as_ref()
            .ok_or_else(|| anyhow::anyhow!("Slug argument is required in non-interactive mode"))?;

        return run_non_interactive(slug, cli.skip_install, cli.no_git).await;
>>>>>>> a92c0fa9
    }

    // Interactive mode with cliclack
    clear_screen()?;
    intro("🚀 Polkadot Cookbook - Tutorial Creator")?;

    // Validate working directory first
    if let Err(e) = polkadot_cookbook_core::config::validate_working_directory() {
<<<<<<< HEAD
        eprintln!("{}", "❌ Invalid working directory!".red());
        eprintln!("{}", format!("Error: {}", e).red());
        eprintln!(
            "{}",
            "ℹ️  Please run this command from the repository root.".cyan()
        );
        std::process::exit(1);
    }

    println!("{}\n", format!("Creating tutorial: {}", slug).cyan());
=======
        outro_cancel(format!(
            "❌ Invalid working directory: {e}\n\nPlease run this command from the repository root."
        ))?;
        std::process::exit(1);
    }

    note(
        "Tutorial Setup",
        "Let's create your new tutorial. This will scaffold the project structure,\ngenerate template files, and set up the testing environment."
    )?;

    // Get or prompt for slug
    let slug = if let Some(s) = cli.slug {
        // Validate provided slug
        if let Err(e) = polkadot_cookbook_core::config::validate_slug(&s) {
            outro_cancel(format!(
                "❌ Invalid tutorial slug format: {e}\n\nSlug must be lowercase, with words separated by dashes.\nExamples: \"my-tutorial\", \"add-nft-pallet\", \"zero-to-hero\""
            ))?;
            std::process::exit(1);
        }
        s
    } else {
        // Prompt for slug
        let slug: String = input("What is your tutorial slug?")
            .placeholder("my-tutorial")
            .validate(|input: &String| {
                if input.is_empty() {
                    Err("Slug cannot be empty")
                } else if let Err(e) = polkadot_cookbook_core::config::validate_slug(input) {
                    Err(Box::leak(e.to_string().into_boxed_str()) as &str)
                } else {
                    Ok(())
                }
            })
            .interact()?;
        slug
    };

    // Prompt for git branch creation (only if not specified via flag)
    let create_git_branch = if cli.no_git {
        false
    } else {
        confirm("Create a git branch for this tutorial?")
            .initial_value(true)
            .interact()?
    };

    // Prompt for npm install (only if not specified via flag)
    let skip_install = if cli.skip_install {
        true
    } else {
        !confirm("Install npm dependencies (vitest, @polkadot/api, etc.)?")
            .initial_value(true)
            .interact()?
    };
>>>>>>> a92c0fa9

    // Create project configuration
    let config = ProjectConfig::new(&slug)
        .with_destination(PathBuf::from("tutorials"))
<<<<<<< HEAD
        .with_git_init(!no_git)
        .with_skip_install(skip_install);
=======
        .with_git_init(create_git_branch)
        .with_skip_install(skip_install);

    // Create the project with spinner
    let sp = spinner();
    sp.start("Creating tutorial project...");
>>>>>>> a92c0fa9

    let scaffold = Scaffold::new();
    match scaffold.create_project(config).await {
        Ok(project_info) => {
<<<<<<< HEAD
            println!(
                "\n{}",
                "============================================================".green()
            );
            println!("{}", "🎉 Tutorial created successfully!".green());
            println!(
                "{}\n",
                "============================================================".green()
            );

            println!("{}", "📝 Project Information:".yellow());
            println!("   Slug: {}", project_info.slug);
            println!("   Title: {}", project_info.title);
            println!("   Path: {}", project_info.project_path.display());
            if let Some(ref branch) = project_info.git_branch {
                println!("   Git Branch: {}", branch);
            }
            println!();
=======
            sp.stop("✅ Tutorial scaffolding complete");
>>>>>>> a92c0fa9

            println!();
<<<<<<< HEAD
            println!("{}", "  1. Write your tutorial content:".cyan());
            println!("     {}/README.md", project_info.project_path.display());
            println!();
            println!("{}", "  2. Add your code implementation:".cyan());
            println!("     {}/src/", project_info.project_path.display());
            println!();
            println!("{}", "  3. Write comprehensive tests:".cyan());
            println!("     {}/tests/", project_info.project_path.display());
            println!();
            println!("{}", "  4. Run tests to verify:".cyan());
            println!(
                "     cd {} && npm test",
                project_info.project_path.display()
            );
            println!();
            println!("{}", "  5. Update tutorial.config.yml metadata:".cyan());
            println!(
                "     {}/tutorial.config.yml",
                project_info.project_path.display()
            );
            println!();
            println!("{}", "  6. When ready, open a Pull Request:".cyan());
            println!("     git add -A");
            println!(
                "     git commit -m \"feat(tutorial): add {}\"",
                project_info.slug
            );
=======
            note(
                "📦 Project Created",
                format!(
                    "Slug:       {}\nTitle:      {}\nLocation:   {}\nGit Branch: {}",
                    project_info.slug,
                    project_info.title,
                    project_info.project_path.display(),
                    project_info.git_branch.as_deref().unwrap_or("(none)")
                ),
            )?;

            println!();
            note(
                "📝 Next Steps",
                format!(
                    "1. Write tutorial content\n   {}/README.md\n\n\
                     2. Add implementation code\n   {}/src/\n\n\
                     3. Write comprehensive tests\n   {}/tests/\n\n\
                     4. Run tests locally\n   cd {} && npm test\n\n\
                     5. Update metadata\n   {}/tutorial.config.yml",
                    project_info.project_path.display(),
                    project_info.project_path.display(),
                    project_info.project_path.display(),
                    project_info.project_path.display(),
                    project_info.project_path.display()
                ),
            )?;

>>>>>>> a92c0fa9
            if let Some(branch) = project_info.git_branch {
                println!();
                note(
                    "🔀 Ready to Contribute?",
                    format!(
                        "git add -A\n\
                         git commit -m \"feat(tutorial): add {}\"\n\
                         git push origin {}\n\n\
                         Then open a Pull Request on GitHub!",
                        project_info.slug, branch
                    ),
                )?;
            }

<<<<<<< HEAD
            println!(
                "{}",
                "📚 Need help? Check CONTRIBUTING.md or open an issue!\n".blue()
            );
=======
            outro("🎉 All set! Happy coding! Check CONTRIBUTING.md for guidelines.")?;
        }
        Err(e) => {
            sp.stop(format!("❌ Failed to create tutorial: {e}"));
            outro_cancel(format!("Error: {e}"))?;
            std::process::exit(1);
        }
    }

    Ok(())
}

/// Run in non-interactive mode (for CI/CD or scripting)
async fn run_non_interactive(slug: &str, skip_install: bool, no_git: bool) -> Result<()> {
    // Validate slug
    if let Err(e) = polkadot_cookbook_core::config::validate_slug(slug) {
        eprintln!("❌ Invalid tutorial slug format: {e}");
        eprintln!("Slug must be lowercase, with words separated by dashes.");
        eprintln!("Examples: \"my-tutorial\", \"add-nft-pallet\", \"zero-to-hero\"");
        std::process::exit(1);
    }

    // Validate working directory
    if let Err(e) = polkadot_cookbook_core::config::validate_working_directory() {
        eprintln!("❌ Invalid working directory: {e}");
        eprintln!("Please run this command from the repository root.");
        std::process::exit(1);
    }

    println!("Creating tutorial: {slug}");

    // Create project configuration
    let config = ProjectConfig::new(slug)
        .with_destination(PathBuf::from("tutorials"))
        .with_git_init(!no_git)
        .with_skip_install(skip_install);

    // Create the project
    let scaffold = Scaffold::new();
    match scaffold.create_project(config).await {
        Ok(project_info) => {
            println!("✅ Tutorial created successfully!");
            println!("Path: {}", project_info.project_path.display());
            if let Some(ref branch) = project_info.git_branch {
                println!("Git Branch: {branch}");
            }
>>>>>>> a92c0fa9
        }
        Err(e) => {
            eprintln!("❌ Failed to create tutorial: {e}");
            std::process::exit(1);
        }
    }

    Ok(())
}

async fn handle_versions(
    tutorial_slug: Option<String>,
    ci_format: bool,
    show_source: bool,
    validate: bool,
) -> Result<()> {
    let repo_root = Path::new(".");

    // Validate working directory
    if let Err(e) = polkadot_cookbook_core::config::validate_working_directory() {
        if !ci_format {
            eprintln!("{}", "❌ Invalid working directory!".red());
            eprintln!("{}", format!("Error: {}", e).red());
            eprintln!(
                "{}",
                "ℹ️  Please run this command from the repository root.".cyan()
            );
        } else {
            eprintln!("Error: {}", e);
        }
        std::process::exit(1);
    }

    // Resolve versions with better error handling
    let resolved = match &tutorial_slug {
        Some(slug) => match resolve_tutorial_versions(repo_root, slug).await {
            Ok(v) => v,
            Err(e) => {
                if !ci_format {
                    eprintln!("{}", "❌ Failed to resolve versions!".red());
                    eprintln!("{}", format!("Error: {}", e).red());
                    eprintln!();
                    eprintln!("{}", "Possible causes:".yellow());
                    eprintln!("  • Tutorial directory doesn't exist");
                    eprintln!("  • versions.yml has invalid YAML syntax");
                    eprintln!("  • Global versions.yml is missing or invalid");
                    eprintln!();
                    eprintln!("{}", "Tip: Validate YAML syntax:".cyan());
                    eprintln!("  yq eval tutorials/{}/versions.yml", slug);
                } else {
                    eprintln!("Error resolving versions: {}", e);
                }
                std::process::exit(1);
            }
        },
        None => match load_global_versions(repo_root).await {
            Ok(v) => v,
            Err(e) => {
                if !ci_format {
                    eprintln!("{}", "❌ Failed to load global versions!".red());
                    eprintln!("{}", format!("Error: {}", e).red());
                    eprintln!();
                    eprintln!("{}", "Possible causes:".yellow());
                    eprintln!("  • Global versions.yml is missing");
                    eprintln!("  • versions.yml has invalid YAML syntax");
                    eprintln!();
                    eprintln!("{}", "Tip: Validate YAML syntax:".cyan());
                    eprintln!("  yq eval versions.yml");
                } else {
                    eprintln!("Error loading global versions: {}", e);
                }
                std::process::exit(1);
            }
        },
    };

    // Validation mode
    if validate {
        let known_keys = vec![
            "rust",
            "polkadot_omni_node",
            "chain_spec_builder",
            "frame_omni_bencher",
        ];

        let mut has_warnings = false;
        let mut unknown_keys = Vec::new();

        for key in resolved.versions.keys() {
            if !known_keys.contains(&key.as_str()) {
                unknown_keys.push(key.clone());
                has_warnings = true;
            }
        }

        if !has_warnings {
            println!("{}", "✅ All version keys are valid!".green());
            println!();
            println!("Found {} valid version keys:", resolved.versions.len());
            for key in resolved.versions.keys() {
                println!("  • {}", key.green());
            }
        } else {
            println!("{}", "⚠️  Validation warnings:".yellow());
            println!();
            for key in &unknown_keys {
                println!("{}", format!("  • Unknown key: '{}'", key).yellow());
            }
            println!();
            println!("{}", "Known keys:".cyan());
            for key in &known_keys {
                println!("  • {}", key);
            }
            println!();
            println!(
                "{}",
                "Note: Unknown keys will be ignored by the workflow.".dimmed()
            );
        }

        return Ok(());
    }

    if ci_format {
        // Output in CI-friendly format: KEY=VALUE
        for (name, version) in &resolved.versions {
            // Convert to SCREAMING_SNAKE_CASE for environment variables
            let env_name = name.to_uppercase();
            println!("{}={}", env_name, version);
        }
    } else {
        // Human-readable format
        if let Some(slug) = tutorial_slug {
            println!(
                "\n{}",
                format!("📦 Versions for tutorial: {}", slug).cyan().bold()
            );
        } else {
            println!("\n{}", "📦 Global versions".cyan().bold());
        }
        println!();

        // Find the longest key name for alignment
        let max_len = resolved.versions.keys().map(|k| k.len()).max().unwrap_or(0);

        for (name, version) in &resolved.versions {
            if show_source {
                let source = match resolved.get_source(name) {
                    Some(VersionSource::Global) => "global".dimmed(),
                    Some(VersionSource::Tutorial) => "tutorial".yellow(),
                    None => "unknown".red(),
                };
                println!(
                    "  {:<width$}  {}  ({})",
                    name.green(),
                    version,
                    source,
                    width = max_len
                );
            } else {
                println!("  {:<width$}  {}", name.green(), version, width = max_len);
            }
        }
        println!();
    }

    Ok(())
}<|MERGE_RESOLUTION|>--- conflicted
+++ resolved
@@ -4,64 +4,59 @@
 //! a command-line interface for creating and managing Polkadot Cookbook tutorials.
 
 use anyhow::Result;
-<<<<<<< HEAD
 use clap::{Parser, Subcommand};
-use colored::*;
+use cliclack::{clear_screen, confirm, input, intro, note, outro, outro_cancel, spinner};
 use polkadot_cookbook_core::{
     config::ProjectConfig,
     version::{load_global_versions, resolve_tutorial_versions, VersionSource},
     Scaffold,
 };
 use std::path::{Path, PathBuf};
-=======
-use clap::Parser;
-use cliclack::{clear_screen, confirm, input, intro, note, outro, outro_cancel, spinner};
-use polkadot_cookbook_core::{config::ProjectConfig, Scaffold};
-use std::path::PathBuf;
->>>>>>> a92c0fa9
 
 #[derive(Parser)]
-#[command(name = "polkadot-cookbook")]
-#[command(about = "Polkadot Cookbook CLI - Create and manage tutorials", long_about = None)]
+#[command(name = "create-tutorial")]
+#[command(about = "Create and manage Polkadot Cookbook tutorials", long_about = None)]
 #[command(version)]
 struct Cli {
-<<<<<<< HEAD
     #[command(subcommand)]
-    command: Commands,
+    command: Option<Commands>,
+
+    /// Tutorial slug (e.g., "my-tutorial"). If not provided, will prompt interactively.
+    /// Only used when no subcommand is provided (defaults to 'create')
+    #[arg(value_name = "SLUG", global = true)]
+    slug: Option<String>,
+
+    /// Skip npm install
+    #[arg(long, default_value = "false", global = true)]
+    skip_install: bool,
+
+    /// Skip git branch creation
+    #[arg(long, default_value = "false", global = true)]
+    no_git: bool,
+
+    /// Non-interactive mode (use defaults, require slug argument)
+    #[arg(long, default_value = "false", global = true)]
+    non_interactive: bool,
 }
 
 #[derive(Subcommand)]
 enum Commands {
-    /// Create a new tutorial
+    /// Create a new tutorial (default command if none specified)
     Create {
         /// Tutorial slug (e.g., "my-tutorial")
         #[arg(value_name = "SLUG")]
-        slug: String,
-
-        /// Skip npm install
-        #[arg(long, default_value = "false")]
-        skip_install: bool,
-
-        /// Skip git branch creation
-        #[arg(long, default_value = "false")]
-        no_git: bool,
+        slug: Option<String>,
     },
     /// Manage and view dependency versions
     Versions {
         /// Tutorial slug to resolve versions for (omit for global versions only)
         #[arg(value_name = "SLUG")]
         tutorial_slug: Option<String>,
-=======
-    /// Tutorial slug (e.g., "my-tutorial"). If not provided, will prompt interactively.
-    #[arg(value_name = "SLUG")]
-    slug: Option<String>,
->>>>>>> a92c0fa9
 
         /// Output format for CI/automation (key=value pairs)
         #[arg(long, default_value = "false")]
         ci: bool,
 
-<<<<<<< HEAD
         /// Show version sources (global vs tutorial override)
         #[arg(long, default_value = "false")]
         show_source: bool,
@@ -70,15 +65,6 @@
         #[arg(long, default_value = "false")]
         validate: bool,
     },
-=======
-    /// Skip git branch creation
-    #[arg(long, default_value = "false")]
-    no_git: bool,
-
-    /// Non-interactive mode (use defaults, require slug argument)
-    #[arg(long, default_value = "false")]
-    non_interactive: bool,
->>>>>>> a92c0fa9
 }
 
 #[tokio::main]
@@ -92,21 +78,18 @@
 
     let cli = Cli::parse();
 
-<<<<<<< HEAD
     match cli.command {
-        Commands::Create {
-            slug,
-            skip_install,
-            no_git,
-        } => {
-            handle_create(slug, skip_install, no_git).await?;
-        }
-        Commands::Versions {
+        Some(Commands::Create { slug }) | None => {
+            // Use subcommand slug or global slug
+            let slug = slug.or(cli.slug);
+            handle_create(slug, cli.skip_install, cli.no_git, cli.non_interactive).await?;
+        }
+        Some(Commands::Versions {
             tutorial_slug,
             ci,
             show_source,
             validate,
-        } => {
+        }) => {
             handle_versions(tutorial_slug, ci, show_source, validate).await?;
         }
     }
@@ -114,35 +97,16 @@
     Ok(())
 }
 
-async fn handle_create(slug: String, skip_install: bool, no_git: bool) -> Result<()> {
-    println!(
-        "\n{}\n",
-        "🚀 Polkadot Cookbook - Tutorial Creator".blue().bold()
-    );
-
-    // Validate slug using core library
-    if let Err(e) = polkadot_cookbook_core::config::validate_slug(&slug) {
-        eprintln!("{}", "❌ Invalid tutorial slug format!".red());
-        eprintln!("{}", format!("Error: {}", e).red());
-        eprintln!(
-            "{}",
-            "ℹ️  Slug must be lowercase, with words separated by dashes.".cyan()
-        );
-        eprintln!(
-            "{}",
-            "ℹ️  Examples: \"my-tutorial\", \"add-nft-pallet\", \"zero-to-hero\"".cyan()
-        );
-        std::process::exit(1);
-=======
+async fn handle_create(
+    slug: Option<String>,
+    skip_install: bool,
+    no_git: bool,
+    non_interactive: bool,
+) -> Result<()> {
     // Non-interactive mode: require slug argument
-    if cli.non_interactive {
-        let slug = cli
-            .slug
-            .as_ref()
-            .ok_or_else(|| anyhow::anyhow!("Slug argument is required in non-interactive mode"))?;
-
-        return run_non_interactive(slug, cli.skip_install, cli.no_git).await;
->>>>>>> a92c0fa9
+    if non_interactive {
+        let slug = slug.ok_or_else(|| anyhow::anyhow!("Slug argument is required in non-interactive mode"))?;
+        return run_non_interactive(&slug, skip_install, no_git).await;
     }
 
     // Interactive mode with cliclack
@@ -151,18 +115,6 @@
 
     // Validate working directory first
     if let Err(e) = polkadot_cookbook_core::config::validate_working_directory() {
-<<<<<<< HEAD
-        eprintln!("{}", "❌ Invalid working directory!".red());
-        eprintln!("{}", format!("Error: {}", e).red());
-        eprintln!(
-            "{}",
-            "ℹ️  Please run this command from the repository root.".cyan()
-        );
-        std::process::exit(1);
-    }
-
-    println!("{}\n", format!("Creating tutorial: {}", slug).cyan());
-=======
         outro_cancel(format!(
             "❌ Invalid working directory: {e}\n\nPlease run this command from the repository root."
         ))?;
@@ -171,11 +123,11 @@
 
     note(
         "Tutorial Setup",
-        "Let's create your new tutorial. This will scaffold the project structure,\ngenerate template files, and set up the testing environment."
+        "Let's create your new tutorial. This will scaffold the project structure,\ngenerate template files, and set up the testing environment.",
     )?;
 
     // Get or prompt for slug
-    let slug = if let Some(s) = cli.slug {
+    let slug = if let Some(s) = slug {
         // Validate provided slug
         if let Err(e) = polkadot_cookbook_core::config::validate_slug(&s) {
             outro_cancel(format!(
@@ -202,7 +154,7 @@
     };
 
     // Prompt for git branch creation (only if not specified via flag)
-    let create_git_branch = if cli.no_git {
+    let create_git_branch = if no_git {
         false
     } else {
         confirm("Create a git branch for this tutorial?")
@@ -211,86 +163,30 @@
     };
 
     // Prompt for npm install (only if not specified via flag)
-    let skip_install = if cli.skip_install {
+    let skip_install = if skip_install {
         true
     } else {
         !confirm("Install npm dependencies (vitest, @polkadot/api, etc.)?")
             .initial_value(true)
             .interact()?
     };
->>>>>>> a92c0fa9
 
     // Create project configuration
     let config = ProjectConfig::new(&slug)
         .with_destination(PathBuf::from("tutorials"))
-<<<<<<< HEAD
-        .with_git_init(!no_git)
-        .with_skip_install(skip_install);
-=======
         .with_git_init(create_git_branch)
         .with_skip_install(skip_install);
 
     // Create the project with spinner
     let sp = spinner();
     sp.start("Creating tutorial project...");
->>>>>>> a92c0fa9
 
     let scaffold = Scaffold::new();
     match scaffold.create_project(config).await {
         Ok(project_info) => {
-<<<<<<< HEAD
-            println!(
-                "\n{}",
-                "============================================================".green()
-            );
-            println!("{}", "🎉 Tutorial created successfully!".green());
-            println!(
-                "{}\n",
-                "============================================================".green()
-            );
-
-            println!("{}", "📝 Project Information:".yellow());
-            println!("   Slug: {}", project_info.slug);
-            println!("   Title: {}", project_info.title);
-            println!("   Path: {}", project_info.project_path.display());
-            if let Some(ref branch) = project_info.git_branch {
-                println!("   Git Branch: {}", branch);
-            }
-            println!();
-=======
             sp.stop("✅ Tutorial scaffolding complete");
->>>>>>> a92c0fa9
-
-            println!();
-<<<<<<< HEAD
-            println!("{}", "  1. Write your tutorial content:".cyan());
-            println!("     {}/README.md", project_info.project_path.display());
-            println!();
-            println!("{}", "  2. Add your code implementation:".cyan());
-            println!("     {}/src/", project_info.project_path.display());
-            println!();
-            println!("{}", "  3. Write comprehensive tests:".cyan());
-            println!("     {}/tests/", project_info.project_path.display());
-            println!();
-            println!("{}", "  4. Run tests to verify:".cyan());
-            println!(
-                "     cd {} && npm test",
-                project_info.project_path.display()
-            );
-            println!();
-            println!("{}", "  5. Update tutorial.config.yml metadata:".cyan());
-            println!(
-                "     {}/tutorial.config.yml",
-                project_info.project_path.display()
-            );
-            println!();
-            println!("{}", "  6. When ready, open a Pull Request:".cyan());
-            println!("     git add -A");
-            println!(
-                "     git commit -m \"feat(tutorial): add {}\"",
-                project_info.slug
-            );
-=======
+
+            println!();
             note(
                 "📦 Project Created",
                 format!(
@@ -319,7 +215,6 @@
                 ),
             )?;
 
->>>>>>> a92c0fa9
             if let Some(branch) = project_info.git_branch {
                 println!();
                 note(
@@ -334,12 +229,6 @@
                 )?;
             }
 
-<<<<<<< HEAD
-            println!(
-                "{}",
-                "📚 Need help? Check CONTRIBUTING.md or open an issue!\n".blue()
-            );
-=======
             outro("🎉 All set! Happy coding! Check CONTRIBUTING.md for guidelines.")?;
         }
         Err(e) => {
@@ -386,7 +275,6 @@
             if let Some(ref branch) = project_info.git_branch {
                 println!("Git Branch: {branch}");
             }
->>>>>>> a92c0fa9
         }
         Err(e) => {
             eprintln!("❌ Failed to create tutorial: {e}");
@@ -408,14 +296,10 @@
     // Validate working directory
     if let Err(e) = polkadot_cookbook_core::config::validate_working_directory() {
         if !ci_format {
-            eprintln!("{}", "❌ Invalid working directory!".red());
-            eprintln!("{}", format!("Error: {}", e).red());
-            eprintln!(
-                "{}",
-                "ℹ️  Please run this command from the repository root.".cyan()
-            );
+            eprintln!("❌ Invalid working directory: {e}");
+            eprintln!("Please run this command from the repository root.");
         } else {
-            eprintln!("Error: {}", e);
+            eprintln!("Error: {e}");
         }
         std::process::exit(1);
     }
@@ -426,18 +310,17 @@
             Ok(v) => v,
             Err(e) => {
                 if !ci_format {
-                    eprintln!("{}", "❌ Failed to resolve versions!".red());
-                    eprintln!("{}", format!("Error: {}", e).red());
+                    eprintln!("❌ Failed to resolve versions: {e}");
                     eprintln!();
-                    eprintln!("{}", "Possible causes:".yellow());
+                    eprintln!("Possible causes:");
                     eprintln!("  • Tutorial directory doesn't exist");
                     eprintln!("  • versions.yml has invalid YAML syntax");
                     eprintln!("  • Global versions.yml is missing or invalid");
                     eprintln!();
-                    eprintln!("{}", "Tip: Validate YAML syntax:".cyan());
+                    eprintln!("Tip: Validate YAML syntax:");
                     eprintln!("  yq eval tutorials/{}/versions.yml", slug);
                 } else {
-                    eprintln!("Error resolving versions: {}", e);
+                    eprintln!("Error resolving versions: {e}");
                 }
                 std::process::exit(1);
             }
@@ -446,17 +329,16 @@
             Ok(v) => v,
             Err(e) => {
                 if !ci_format {
-                    eprintln!("{}", "❌ Failed to load global versions!".red());
-                    eprintln!("{}", format!("Error: {}", e).red());
+                    eprintln!("❌ Failed to load global versions: {e}");
                     eprintln!();
-                    eprintln!("{}", "Possible causes:".yellow());
+                    eprintln!("Possible causes:");
                     eprintln!("  • Global versions.yml is missing");
                     eprintln!("  • versions.yml has invalid YAML syntax");
                     eprintln!();
-                    eprintln!("{}", "Tip: Validate YAML syntax:".cyan());
+                    eprintln!("Tip: Validate YAML syntax:");
                     eprintln!("  yq eval versions.yml");
                 } else {
-                    eprintln!("Error loading global versions: {}", e);
+                    eprintln!("Error loading global versions: {e}");
                 }
                 std::process::exit(1);
             }
@@ -483,28 +365,25 @@
         }
 
         if !has_warnings {
-            println!("{}", "✅ All version keys are valid!".green());
+            println!("✅ All version keys are valid!");
             println!();
             println!("Found {} valid version keys:", resolved.versions.len());
             for key in resolved.versions.keys() {
-                println!("  • {}", key.green());
+                println!("  • {key}");
             }
         } else {
-            println!("{}", "⚠️  Validation warnings:".yellow());
+            println!("⚠️  Validation warnings:");
             println!();
             for key in &unknown_keys {
-                println!("{}", format!("  • Unknown key: '{}'", key).yellow());
-            }
-            println!();
-            println!("{}", "Known keys:".cyan());
+                println!("  • Unknown key: '{key}'");
+            }
+            println!();
+            println!("Known keys:");
             for key in &known_keys {
-                println!("  • {}", key);
-            }
-            println!();
-            println!(
-                "{}",
-                "Note: Unknown keys will be ignored by the workflow.".dimmed()
-            );
+                println!("  • {key}");
+            }
+            println!();
+            println!("Note: Unknown keys will be ignored by the workflow.");
         }
 
         return Ok(());
@@ -515,17 +394,16 @@
         for (name, version) in &resolved.versions {
             // Convert to SCREAMING_SNAKE_CASE for environment variables
             let env_name = name.to_uppercase();
-            println!("{}={}", env_name, version);
+            println!("{env_name}={version}");
         }
     } else {
         // Human-readable format
         if let Some(slug) = tutorial_slug {
-            println!(
-                "\n{}",
-                format!("📦 Versions for tutorial: {}", slug).cyan().bold()
-            );
+            println!();
+            println!("📦 Versions for tutorial: {slug}");
         } else {
-            println!("\n{}", "📦 Global versions".cyan().bold());
+            println!();
+            println!("📦 Global versions");
         }
         println!();
 
@@ -535,19 +413,13 @@
         for (name, version) in &resolved.versions {
             if show_source {
                 let source = match resolved.get_source(name) {
-                    Some(VersionSource::Global) => "global".dimmed(),
-                    Some(VersionSource::Tutorial) => "tutorial".yellow(),
-                    None => "unknown".red(),
+                    Some(VersionSource::Global) => "global",
+                    Some(VersionSource::Tutorial) => "tutorial",
+                    None => "unknown",
                 };
-                println!(
-                    "  {:<width$}  {}  ({})",
-                    name.green(),
-                    version,
-                    source,
-                    width = max_len
-                );
+                println!("  {name:<max_len$}  {version}  ({source})");
             } else {
-                println!("  {:<width$}  {}", name.green(), version, width = max_len);
+                println!("  {name:<max_len$}  {version}");
             }
         }
         println!();
